--- conflicted
+++ resolved
@@ -6,11 +6,11 @@
     volumes:
       - lodestar:/root/.local/share/lodestar
       - /root/.local/share/lodestar/pyrmont:/root/.local/share/lodestar/pyrmont
-    command: beacon --network ${NETWORK:-pyrmont}
-<<<<<<< HEAD
+    command: beacon --network ${NETWORK:-pyrmont} --api.rest.host 0.0.0.0
     expose:
       - "9596"
-    network_mode: host
+    ports:
+      - "9000:9000"
 
   validator:
     build: .
@@ -19,14 +19,9 @@
       - lodestar:/root/.local/share/lodestar
       # NOTE: mapping of pyrmont volume assumes that a validator has been manually imported or created here
       - /root/.local/share/lodestar/pyrmont:/root/.local/share/lodestar/pyrmont
-    command: validator --network ${NETWORK:-pyrmont} --graffiti "lodestar wuz here"
+    command: validator --network ${NETWORK:-pyrmont} --graffiti "lodestar wuz here" --server http://lodestar:9596
     depends_on:
       - lodestar
-    network_mode: host
-=======
-    ports:
-      - "9000:9000"
->>>>>>> b70222d3
 
   prometheus:
     build: docker/prometheus
@@ -35,8 +30,7 @@
       - "prometheus:/prometheus"
     depends_on:
       - lodestar
-    network_mode: host
-    expose: 
+    expose:
       - "9090"
       - "8008"
 
@@ -49,7 +43,6 @@
       - "grafana:/var/lib/grafana"
     depends_on:
       - prometheus
-    network_mode: host
 
 volumes:
   lodestar:
