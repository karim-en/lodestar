/**
 * @module eth1
 */

import {EventEmitter} from "events";
import {Contract, ethers} from "ethers";
import {deserialize} from "@chainsafe/ssz";

import {bytes32, Deposit, Eth1Data, Gwei, number64} from "../../types";

import {IEth1Notifier, IEth1Options} from "../interface";
import {isValidAddress} from "../../util/address";
<<<<<<< HEAD
import {Log} from "ethers/providers";
=======
import {BeaconDB} from "../../db";
import {Block, Log} from "ethers/providers";
>>>>>>> a409f9e5
import {DEPOSIT_CONTRACT_TREE_DEPTH} from "../../constants/minimal";
import {ILogger} from "../../logger";
import {OpPool} from "../../opPool";

export interface EthersEth1Options extends IEth1Options {
  provider: ethers.providers.BaseProvider;
  contract?: Contract;
}

/**
 * Watch the Eth1.0 chain using Ethers
 */
export class EthersEth1Notifier extends EventEmitter implements IEth1Notifier {

  private provider: ethers.providers.BaseProvider;

  private contract: ethers.Contract;

  private opPool: OpPool;

  private genesisBlockHash: number64;

  private opts: EthersEth1Options;

  private _depositCount: number;

  private logger: ILogger;

  public constructor(opts: EthersEth1Options, {opPool, logger}: {opPool: OpPool; logger: ILogger}) {
    super();
    this.logger = logger;
    this.opts = opts;
    this.provider = opts.provider;
    this.contract = opts.contract;
<<<<<<< HEAD
    this.opPool = opPool;
    this.depositCount = 0;
    this._latestBlockHash = null;
=======
    this.db = db;
    this._depositCount = 0;
>>>>>>> a409f9e5
    this.genesisBlockHash = null;
  }

  public async start(): Promise<void> {
    if(!this.contract) {
      await this.initContract();
    }
    if(await this.isAfterEth2Genesis()) {
      this.logger.info('Eth2Genesis event exits, started listening on eth1 block updates');
      this.provider.on('block', this.processBlockHeadUpdate.bind(this));
    } else {
      const pastDeposits = await this.getContractDeposits(this.opts.depositContract.deployedAt);
      await Promise.all(pastDeposits.map((pastDeposit) => {
        return this.opPool.receiveDeposit(pastDeposit);
      }));
      this.provider.on('block', this.processBlockHeadUpdate.bind(this));
      this.contract.on('Deposit', this.processDepositLog.bind(this));
      this.contract.on('Eth2Genesis', this.processEth2GenesisLog.bind(this));
      this.logger.info(
        `Started listening on eth1 events on chain ${(await this.provider.getNetwork()).chainId}`
      );
    }


  }

  public async stop(): Promise<void> {
    this.provider.removeAllListeners('block');
    this.contract.removeAllListeners('Deposit');
    this.contract.removeAllListeners('Eth2Genesis');
  }

  public async processBlockHeadUpdate(blockNumber): Promise<void> {
    this.logger.debug(`Received eth1 block ${blockNumber}`);
    const block = await this.provider.getBlock(blockNumber);
    this.emit('block', block);
  }

  public async processDepositLog(
    pubkey: string, withdrawalCredentials: string,
    amount: string,
    signature: string,
    merkleTreeIndex: string
  ): Promise<void> {
    try {
      const deposit = this.createDeposit(
        pubkey,
        withdrawalCredentials,
        amount,
        signature,
        merkleTreeIndex
      );
      this.logger.info(
        `Received validator deposit event index=${deposit.index}`
      );
      if (deposit.index !== this._depositCount) {
        this.logger.warn(
          `Validator deposit with index=${deposit.index} received out of order. 
          (currentCount: ${this._depositCount})`
        );
        // deposit processed out of order
        return;
      }
      this._depositCount++;
      //after genesis stop storing in genesisDeposit bucket
      if (!this.genesisBlockHash) {
        await this.opPool.receiveDeposit(deposit);
      }
      this.emit('deposit', deposit);
    } catch (e) {
      this.logger.error(`Failed to process deposit log. Error: ${e.message}`);
    }
  }

  public async processEth2GenesisLog(
    depositRootHex: string,
    depositCountHex: string,
    timeHex: string,
    event: ethers.Event
  ): Promise<void> {
    try {
      const depositRoot = Buffer.from(depositRootHex.substr(2), 'hex');
      const depositCount = Buffer.from(depositCountHex.substr(2), 'hex').readUIntLE(0, 6);
      const time: number64 = parseInt(timeHex, 16);
      const blockHash = Buffer.from(event.blockHash.substr(2), 'hex');
      this.genesisBlockHash = event.blockNumber;
      this.logger.info(`Received Eth2Genesis event. blockNumber=${event.blockNumber}, time=${time}`);

      const genesisEth1Data: Eth1Data = {
        depositRoot,
        blockHash,
        depositCount,
      };
      const genesisDeposits = await this.genesisDeposits(depositCount);
      this.emit('eth2genesis', time, genesisDeposits, genesisEth1Data);
    } catch (e) {
      this.logger.error(`Failed to process genesis log. Error: ${e.message}`);
    }

  }


  public async getContractDeposits(
    fromBlock: string | number  = this.opts.depositContract.deployedAt,
    toBlock?: string | number
  ): Promise<Deposit[]> {
    const logs = await this.getContractPastLogs(
      [this.contract.interface.events.Deposit.topic],
      fromBlock,
      toBlock
    );
    return logs.map((log) => {
      const logDescription = this.contract.interface.parseLog(log);
      return this.createDeposit(
        logDescription.values.pubkey,
        logDescription.values.withdrawalCredentials,
        logDescription.values.amount,
        logDescription.values.signature,
        logDescription.values.merkleTreeIndex
      );
    });
  }

  private async genesisDeposits(depositCount: number64): Promise<Deposit[]> {
    const deposits = await this.opPool.getDeposits();
    return deposits.slice(0, depositCount);
  }

  public async getHead(): Promise<Block> {
    return this.getBlock('latest');
  }

  public async getBlock(blockHashOrBlockNumber: string | number): Promise<Block> {
    return this.provider.getBlock(blockHashOrBlockNumber, false);
  }

  public async depositRoot(block?: string | number): Promise<bytes32> {
    const depositRootHex = await this.contract.get_deposit_root({blockTag: block || 'latest'});
    return Buffer.from(depositRootHex.substr(2), 'hex');
  }

  public async depositCount(block?: string | number): Promise<number> {
    const depositCountHex = await this.contract.get_deposit_count({blockTag: block || 'latest'});
    return Buffer.from(depositCountHex.substr(2), 'hex').readUIntLE(0, 6);
  }

  private async initContract(): Promise<void> {
    const address = this.opts.depositContract.address;
    const abi = this.opts.depositContract.abi;
    if (!(await this.contractExists(address))) {
      throw new Error(`There is no deposit contract at given address: ${address}`);
    }
    try {
      this.contract = new ethers.Contract(address, abi, this.provider);
    } catch (e) {
      throw new Error('Eth1 deposit contract not found! Probably wrong eth1 rpc url');
    }
  }

  private async contractExists(address: string) {
    if (!isValidAddress(address)) return false;
    const code = await this.provider.getCode(address);
    return !(!code || code === '0x');
  }

  public async isAfterEth2Genesis(): Promise<boolean> {
    const logs = await this.getContractPastLogs([this.contract.interface.events.Eth2Genesis.topic]);
    return logs.length > 0;
  }

  private async getContractPastLogs(
    topics: string[],
    fromBlock: number64 | string = this.opts.depositContract.deployedAt,
    toBlock: number64 | string = null
  ): Promise<Log[]> {
    const filter = {
      fromBlock,
      toBlock,
      address: this.contract.address,
      topics
    };
    return await this.provider.getLogs(filter);
  }

  private createDeposit(
    pubkey: string,
    withdrawalCredentials: string,
    amount: string,
    signature: string,
    merkleTreeIndex: string): Deposit {
    return {
      proof: Array.from({length: DEPOSIT_CONTRACT_TREE_DEPTH}, () => Buffer.alloc(32)),
      index: deserialize(Buffer.from(merkleTreeIndex.substr(2), 'hex'), number64) as number64,
      data: {
        pubkey: Buffer.from(pubkey.slice(2), 'hex'),
        withdrawalCredentials: Buffer.from(withdrawalCredentials.slice(2), 'hex'),
        amount: deserialize(Buffer.from(amount.slice(2), 'hex'), Gwei) as Gwei,
        signature: Buffer.from(signature.slice(2), 'hex'),
      },
    };
  }
}<|MERGE_RESOLUTION|>--- conflicted
+++ resolved
@@ -10,12 +10,8 @@
 
 import {IEth1Notifier, IEth1Options} from "../interface";
 import {isValidAddress} from "../../util/address";
-<<<<<<< HEAD
-import {Log} from "ethers/providers";
-=======
 import {BeaconDB} from "../../db";
 import {Block, Log} from "ethers/providers";
->>>>>>> a409f9e5
 import {DEPOSIT_CONTRACT_TREE_DEPTH} from "../../constants/minimal";
 import {ILogger} from "../../logger";
 import {OpPool} from "../../opPool";
@@ -50,14 +46,8 @@
     this.opts = opts;
     this.provider = opts.provider;
     this.contract = opts.contract;
-<<<<<<< HEAD
     this.opPool = opPool;
-    this.depositCount = 0;
-    this._latestBlockHash = null;
-=======
-    this.db = db;
     this._depositCount = 0;
->>>>>>> a409f9e5
     this.genesisBlockHash = null;
   }
 
