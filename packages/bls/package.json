--- conflicted
+++ resolved
@@ -49,12 +49,8 @@
     "@types/chai": "^4.1.7",
     "@types/mocha": "^5.2.5",
     "@types/node": "^12.7.2",
-<<<<<<< HEAD
-    "babel-plugin-rewire-exports": "^1.1.0",
-=======
     "@typescript-eslint/eslint-plugin": "^1.3.0",
     "@typescript-eslint/parser": "^1.3.0",
->>>>>>> acdb42e7
     "chai": "^4.2.0",
     "codecov": "^3.1.0",
     "eslint": "^5.14.1",
