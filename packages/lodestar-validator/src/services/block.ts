--- conflicted
+++ resolved
@@ -45,19 +45,13 @@
 
   public onNewEpoch = async (epoch: Epoch): Promise<void> => {
     const epochProposers = await this.provider.validator.getProposerDuties(epoch);
-<<<<<<< HEAD
-    epochProposers.forEach((validatorPubKey, slot) => {
-      if(this.config.types.BLSPubkey.equals(validatorPubKey, this.publicKey)) {
-        this.nextProposalSlot = slot;
-=======
     if(!epochProposers) {
       return;
     }
     Array.from(epochProposers.entries()).findIndex((epochProposerEntry: [Slot, BLSPubkey]) => {
-      if(epochProposerEntry[1].equals(this.publicKey)) {
+      if(this.config.types.BLSPubkey.equals(epochProposerEntry[1], this.publicKey)) {
         this.nextProposalSlot = epochProposerEntry[0];
         return true;
->>>>>>> 24b71861
       }
       return false;
     });
