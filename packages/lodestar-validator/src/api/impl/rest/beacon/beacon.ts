--- conflicted
+++ resolved
@@ -1,7 +1,3 @@
-<<<<<<< HEAD
-import {Bytes32, Fork, SyncingStatus, BeaconBlock, BeaconState,
-  Number64, Uint64, Root} from "@chainsafe/lodestar-types";
-=======
 import {
   BeaconBlock,
   BeaconState,
@@ -11,9 +7,9 @@
   Number64,
   SyncingStatus,
   Uint64,
+  Root,
   ValidatorResponse
 } from "@chainsafe/lodestar-types";
->>>>>>> 57b53f5d
 import {IBeaconApi} from "../../../interface/beacon";
 import {HttpClient} from "../../../../util";
 import {ILogger} from "@chainsafe/lodestar-utils/lib/logger";
