--- conflicted
+++ resolved
@@ -52,11 +52,7 @@
     "@chainsafe/ssz": "^0.6.13",
     "abort-controller": "^3.0.0",
     "abortable-iterator": "^3.0.0",
-<<<<<<< HEAD
-    "axios": "^0.19.0",
-=======
     "axios": "^0.21.1",
->>>>>>> 54e13c99
     "axios-mock-adapter": "^1.17.0",
     "bigint-buffer": "^1.1.5",
     "eventsource": "^1.0.7",
