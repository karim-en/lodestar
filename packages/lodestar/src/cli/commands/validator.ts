/**
 * @module cli/commands
 */
import {CommanderStatic} from "commander";

import {config} from "@chainsafe/eth2.0-config/lib/presets/mainnet";
<<<<<<< HEAD
import {ICliCommand} from "./interface";
import {ILogger, LogLevel, WinstonLogger} from "../../logger";
=======
import {CliCommand} from "./interface";
import {ILogger, WinstonLogger, LogLevels} from "../../logger";
>>>>>>> d992405a
import Validator from "../../validator";
import {generateCommanderOptions, optionsToConfig} from "../util";
import {IValidatorOptions, ValidatorOptions} from "../../validator/options";

interface IValidatorCommandOptions {
<<<<<<< HEAD
  loggingLevel: string;
=======
  logLevel?: string;
>>>>>>> d992405a
  [key: string]: string;
}

export class ValidatorCommand implements ICliCommand {

  public register(commander: CommanderStatic): void {
    const logger = new WinstonLogger();
    const command = commander
      .command("validator")
      .description("Start lodestar validator")
      .option(`-l, --logLevel [${LogLevels.join("|")}]`, "Log level")
      .action(async (options) => {
        // library is not awaiting this method so don't allow error propagation
        // (unhandled promise rejections)
        try {
          await this.action(options, logger);
        } catch (e) {
          logger.error(e.message + "\n" + e.stack);
        }
      });
    generateCommanderOptions(command, ValidatorOptions);
  }

  public async action(options: IValidatorCommandOptions, logger: ILogger): Promise<void> {
<<<<<<< HEAD
    if (options.loggingLevel) {
      // @ts-ignore
      logger.setLogLevel(LogLevel[options.loggingLevel]);
    }

    const conf = optionsToConfig(options, ValidatorOptions);

=======
    const conf: Partial<IValidatorOptions> = optionsToConfig(options, ValidatorOptions);
>>>>>>> d992405a
    const validator = new Validator(conf, {config, logger});
    await validator.start();
  }

}<|MERGE_RESOLUTION|>--- conflicted
+++ resolved
@@ -4,27 +4,18 @@
 import {CommanderStatic} from "commander";
 
 import {config} from "@chainsafe/eth2.0-config/lib/presets/mainnet";
-<<<<<<< HEAD
-import {ICliCommand} from "./interface";
-import {ILogger, LogLevel, WinstonLogger} from "../../logger";
-=======
 import {CliCommand} from "./interface";
 import {ILogger, WinstonLogger, LogLevels} from "../../logger";
->>>>>>> d992405a
 import Validator from "../../validator";
 import {generateCommanderOptions, optionsToConfig} from "../util";
 import {IValidatorOptions, ValidatorOptions} from "../../validator/options";
 
 interface IValidatorCommandOptions {
-<<<<<<< HEAD
-  loggingLevel: string;
-=======
   logLevel?: string;
->>>>>>> d992405a
   [key: string]: string;
 }
 
-export class ValidatorCommand implements ICliCommand {
+export class ValidatorCommand implements CliCommand {
 
   public register(commander: CommanderStatic): void {
     const logger = new WinstonLogger();
@@ -38,24 +29,14 @@
         try {
           await this.action(options, logger);
         } catch (e) {
-          logger.error(e.message + "\n" + e.stack);
+          logger.error(e.message + '\n' + e.stack);
         }
       });
     generateCommanderOptions(command, ValidatorOptions);
   }
 
   public async action(options: IValidatorCommandOptions, logger: ILogger): Promise<void> {
-<<<<<<< HEAD
-    if (options.loggingLevel) {
-      // @ts-ignore
-      logger.setLogLevel(LogLevel[options.loggingLevel]);
-    }
-
-    const conf = optionsToConfig(options, ValidatorOptions);
-
-=======
     const conf: Partial<IValidatorOptions> = optionsToConfig(options, ValidatorOptions);
->>>>>>> d992405a
     const validator = new Validator(conf, {config, logger});
     await validator.start();
   }
