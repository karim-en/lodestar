/**
 * @module cli/commands
 */

import {CliCommand} from "./interface";
import {CommanderStatic} from "commander";
import deepmerge from "deepmerge";

import {config as mainnetConfig} from "@chainsafe/eth2.0-config/lib/presets/mainnet";
import {config as minimalConfig} from "@chainsafe/eth2.0-config/lib/presets/minimal";
import {ILogger, WinstonLogger} from "../../logger";
import {BeaconNode} from "../../node";
import {BeaconNodeOptions, IBeaconNodeOptions} from "../../node/options";
import {generateCommanderOptions, optionsToConfig} from "../util";
import {getTomlConfig} from "../../util/file";
import Validator from "../../validator";
import {RpcClientOverInstance} from "../../validator/rpc";
import {quickStartOptionToState} from "../../interop/cli";
import {ProgressiveMerkleTree} from "../../util/merkleTree";
import {InteropEth1Notifier} from "../../eth1/impl/interop";
import {ValidatorApi} from "../../api/rpc/api/validator";
import {BeaconApi} from "../../api/rpc/api/beacon";

interface IBeaconCommandOptions {
  configFile?: string;
  loggingLevel?: string;
  quickStart?: string;
  preset: string;
  [key: string]: string;
}

export class BeaconNodeCommand implements CliCommand {
  public node: BeaconNode;
  public validator: Validator;

  public register(commander: CommanderStatic): void {

    const logger = new WinstonLogger();
    //TODO: when we switch cli library make this to run as default command "./bin/lodestar"
    const command = commander
      .command("beacon")
      .description("Start lodestar node")
      .option("-c, --configFile [config_file]", "Config file path")
      .option("-q, --quickStart [params]", "Start chain from known state")
      .option("-p, --preset [preset]", "Minimal/mainnet", "mainnet")
      .action(async (options) => {
        // library is not awaiting this method so don't allow error propagation
        // (unhandled promise rejections)
        try {
          await this.action(options, logger);
        } catch (e) {
          logger.error(e.message + '\n' + e.stack);
        }
      });
    generateCommanderOptions(command, BeaconNodeOptions);
  }

  public async action(options: IBeaconCommandOptions, logger: ILogger): Promise<void> {
    let conf: Partial<IBeaconNodeOptions> = {};
    //merge config file
    if (options.configFile) {
      let parsedConfig = getTomlConfig(options.configFile, BeaconNodeOptions);
      //cli will override toml config options
      conf = deepmerge(conf, parsedConfig);
    }
    //override current config with cli config
    conf = deepmerge(conf, optionsToConfig(options, BeaconNodeOptions));

    const config = options.preset === "minimal" ? minimalConfig : mainnetConfig;

<<<<<<< HEAD
    this.node = new BeaconNode(conf, {config, logger});
=======
    if (options.quickStart) {
      this.node = new BeaconNode(conf, {config, logger, eth1: new InteropEth1Notifier()});
      const state = quickStartOptionToState(config, options.quickStart);
      await this.node.chain.initializeBeaconChain(state, ProgressiveMerkleTree.empty(32));
    } else {
      this.node = new BeaconNode(conf, {config, logger});
    }
>>>>>>> f645dd3a

    if(conf.validator && conf.validator.keypair){
      conf.validator.rpcInstance = new RpcClientOverInstance({
        config,
        validator: new ValidatorApi(
          {},
          {
            config,
            chain: this.node.chain,
            db: this.node.db,
            opPool: this.node.opPool,
            eth1: this.node.eth1
          }
        ),
        beacon: new BeaconApi(
          {},
          {
            config,
            logger: new WinstonLogger(),
            sync: this.node.sync,
            eth1: this.node.eth1,
            opPool: this.node.opPool,
            chain: this.node.chain,
            db: this.node.db
          }
        ),
      });

      this.validator = new Validator(conf.validator, {config, logger});
      await this.validator.start();
    }

    await this.node.start();
  }
}<|MERGE_RESOLUTION|>--- conflicted
+++ resolved
@@ -24,8 +24,6 @@
 interface IBeaconCommandOptions {
   configFile?: string;
   loggingLevel?: string;
-  quickStart?: string;
-  preset: string;
   [key: string]: string;
 }
 
@@ -41,8 +39,6 @@
       .command("beacon")
       .description("Start lodestar node")
       .option("-c, --configFile [config_file]", "Config file path")
-      .option("-q, --quickStart [params]", "Start chain from known state")
-      .option("-p, --preset [preset]", "Minimal/mainnet", "mainnet")
       .action(async (options) => {
         // library is not awaiting this method so don't allow error propagation
         // (unhandled promise rejections)
@@ -68,17 +64,7 @@
 
     const config = options.preset === "minimal" ? minimalConfig : mainnetConfig;
 
-<<<<<<< HEAD
     this.node = new BeaconNode(conf, {config, logger});
-=======
-    if (options.quickStart) {
-      this.node = new BeaconNode(conf, {config, logger, eth1: new InteropEth1Notifier()});
-      const state = quickStartOptionToState(config, options.quickStart);
-      await this.node.chain.initializeBeaconChain(state, ProgressiveMerkleTree.empty(32));
-    } else {
-      this.node = new BeaconNode(conf, {config, logger});
-    }
->>>>>>> f645dd3a
 
     if(conf.validator && conf.validator.keypair){
       conf.validator.rpcInstance = new RpcClientOverInstance({
