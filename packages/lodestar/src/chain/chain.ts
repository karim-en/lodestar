--- conflicted
+++ resolved
@@ -21,7 +21,6 @@
 import {computeEpochAtSlot, computeForkDigest, EpochContext} from "@chainsafe/lodestar-beacon-state-transition";
 import {ILogger} from "@chainsafe/lodestar-utils/lib/logger";
 import {intToBytes} from "@chainsafe/lodestar-utils";
-import {AbortController} from "abort-controller";
 
 import {EMPTY_SIGNATURE, GENESIS_SLOT, FAR_FUTURE_EPOCH} from "../constants";
 import {IBeaconDb} from "../db";
@@ -72,19 +71,9 @@
   private _currentForkDigest!: ForkDigest;
   private attestationProcessor!: IAttestationProcessor;
   private genesisTime: Number64 = 0;
-<<<<<<< HEAD
-  private controller: AbortController;
-
-  public constructor(
-    opts: IChainOptions,
-    {config, db, eth1Provider, logger, metrics, forkChoice}: IBeaconChainModules
-  ) {
-    super();
-=======
   private abortController?: AbortController;
 
-  public constructor(opts: IChainOptions, {config, db, eth1, logger, metrics}: IBeaconChainModules) {
->>>>>>> f4009db2
+  public constructor(opts: IChainOptions, {config, db, eth1Provider, logger, metrics}: IBeaconChainModules) {
     this.opts = opts;
     this.config = config;
     this.db = db;
@@ -94,20 +83,6 @@
     this.emitter = new ChainEventEmitter();
     this.chainId = 0; // TODO make this real
     this.networkId = BigInt(0); // TODO make this real
-<<<<<<< HEAD
-    this.attestationProcessor = new AttestationProcessor(this, {config, db, logger});
-    this.blockProcessor = new BlockProcessor(
-      config,
-      logger,
-      db,
-      this.forkChoice,
-      metrics,
-      this,
-      this.attestationProcessor
-    );
-    this.controller = new AbortController();
-=======
->>>>>>> f4009db2
   }
 
   public getGenesisTime(): Number64 {
@@ -229,17 +204,7 @@
   }
 
   public async stop(): Promise<void> {
-<<<<<<< HEAD
-    this.controller.abort();
-    await this.forkChoice.stop();
-
-    if (this.clock) {
-      await this.clock.stop();
-    }
-
-=======
     this.abortController!.abort();
->>>>>>> f4009db2
     await this.attestationProcessor.stop();
     await this.blockProcessor.stop();
     this.emitter.removeListener("forkVersion", this.handleForkVersionChanged);
