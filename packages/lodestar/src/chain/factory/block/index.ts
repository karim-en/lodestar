/**
 * @module chain/blockAssembly
 */

import {hashTreeRoot, signingRoot} from "@chainsafe/ssz";
import {BeaconBlock, BeaconBlockBody, BeaconBlockHeader, BeaconState, bytes96, Slot} from "../../../types";
import {IBeaconConfig} from "../../../config";
import {BeaconDB} from "../../../db/api";
import {OpPool} from "../../../opPool";
import {assembleBody} from "./body";
import {IEth1Notifier} from "../../../eth1";
import {stateTransition} from "../../stateTransition";

export async function assembleBlock(
  config: IBeaconConfig,
  db: BeaconDB,
  opPool: OpPool,
  eth1: IEth1Notifier,
  slot: Slot,
  randao: bytes96
): Promise<BeaconBlock> {
  const [parentBlock, currentState] = await Promise.all([
    db.block.getChainHead(),
    db.state.getLatest(),
  ]);
<<<<<<< HEAD
  const merkleTree = await db.merkleTree.getProgressiveMerkleTree(currentState.depositIndex);
=======
  const merkleTree = await db.getMerkleTree(currentState.eth1DepositIndex);
>>>>>>> 0b91956b
  const parentHeader: BeaconBlockHeader = {
    stateRoot: parentBlock.stateRoot,
    signature: parentBlock.signature,
    slot: parentBlock.slot,
    parentRoot: parentBlock.parentRoot,
    bodyRoot: hashTreeRoot(parentBlock.body, config.types.BeaconBlockBody),
  };
  const block: BeaconBlock = {
    slot,
    parentRoot: signingRoot(parentHeader, config.types.BeaconBlockHeader),
    signature: undefined,
    stateRoot: undefined,
    body: await assembleBody(config, opPool, eth1, merkleTree, currentState, randao),
  };

  //This will effectively copy state so we avoid modifying existing state
  const nextState = {...currentState};
  stateTransition(config, nextState, block, false, false);

  block.stateRoot = hashTreeRoot(nextState, config.types.BeaconState);

  return block;
}<|MERGE_RESOLUTION|>--- conflicted
+++ resolved
@@ -23,11 +23,7 @@
     db.block.getChainHead(),
     db.state.getLatest(),
   ]);
-<<<<<<< HEAD
-  const merkleTree = await db.merkleTree.getProgressiveMerkleTree(currentState.depositIndex);
-=======
-  const merkleTree = await db.getMerkleTree(currentState.eth1DepositIndex);
->>>>>>> 0b91956b
+  const merkleTree = await db.merkleTree.getProgressiveMerkleTree(currentState.eth1DepositIndex);
   const parentHeader: BeaconBlockHeader = {
     stateRoot: parentBlock.stateRoot,
     signature: parentBlock.signature,
