import {computeEpochAtSlot} from "@chainsafe/lodestar-beacon-state-transition";
import {BeaconState, SignedBeaconBlock} from "@chainsafe/lodestar-types";
import {IBeaconConfig} from "@chainsafe/lodestar-config";
import {IBeaconDb} from "../../db/api";
import {ILogger} from "@chainsafe/lodestar-utils/lib/logger";
import {IBeaconMetrics} from "../../metrics";
import {ChainEventEmitter, IAttestationProcessor} from "../interface";
import {ILMDGHOST} from "../forkChoice";
import {ITreeStateContext} from "../../db/api/beacon/stateContextCache";
import {TreeBacked, toHexString} from "@chainsafe/ssz";

export function postProcess(
  config: IBeaconConfig,
  logger: ILogger,
  db: IBeaconDb,
  forkChoice: ILMDGHOST,
  metrics: IBeaconMetrics,
  eventBus: ChainEventEmitter,
  attestationProcessor: IAttestationProcessor
): (
  source: AsyncIterable<{
    preStateContext: ITreeStateContext;
    postStateContext: ITreeStateContext;
    block: SignedBeaconBlock;
    finalized: boolean;
  }>
) => Promise<void> {
  return async (source) => {
    return (async function () {
      for await (const {block, preStateContext, postStateContext, finalized} of source) {
        await db.processBlockOperations(block);
        if (!finalized) {
          await attestationProcessor.receiveBlock(block);
        }
        metrics.currentSlot.set(block.message.slot);
        eventBus.emit("processedBlock", block);
        const preSlot = preStateContext.state.slot;
        const preFinalizedEpoch = preStateContext.state.finalizedCheckpoint.epoch;
        const preJustifiedEpoch = preStateContext.state.currentJustifiedCheckpoint.epoch;
        const currentEpoch = computeEpochAtSlot(config, postStateContext.state.slot);
        if (computeEpochAtSlot(config, preSlot) < currentEpoch) {
          eventBus.emit("processedCheckpoint", {
            epoch: currentEpoch,
<<<<<<< HEAD
            root: forkChoice.getCanonicalBlockSummaryAtSlot(preSlot)!.blockRoot,
=======
            root: block.message.parentRoot,
>>>>>>> ef0156e6
          });
          // newly justified epoch
          if (preJustifiedEpoch < postStateContext.state.currentJustifiedCheckpoint.epoch) {
            newJustifiedEpoch(logger, metrics, eventBus, postStateContext.state);
          }
          // newly finalized epoch
          if (preFinalizedEpoch < postStateContext.state.finalizedCheckpoint.epoch) {
            newFinalizedEpoch(logger, metrics, eventBus, postStateContext.state);
          }
          metrics.currentEpochLiveValidators.set(postStateContext.epochCtx.currentShuffling.activeIndices.length);
        }
      }
      return;
    })();
  };
}

function newJustifiedEpoch(
  logger: ILogger,
  metrics: IBeaconMetrics,
  eventBus: ChainEventEmitter,
  state: TreeBacked<BeaconState>
): void {
  logger.important(`Epoch ${state.currentJustifiedCheckpoint.epoch} is justified at root \
    ${toHexString(state.currentJustifiedCheckpoint.root)}!`);
  metrics.previousJustifiedEpoch.set(state.previousJustifiedCheckpoint.epoch);
  metrics.currentJustifiedEpoch.set(state.currentJustifiedCheckpoint.epoch);
  eventBus.emit("justifiedCheckpoint", state.currentJustifiedCheckpoint);
}

function newFinalizedEpoch(
  logger: ILogger,
  metrics: IBeaconMetrics,
  eventBus: ChainEventEmitter,
  state: TreeBacked<BeaconState>
): void {
  logger.important(`Epoch ${state.finalizedCheckpoint.epoch} is finalized at root \
    ${toHexString(state.finalizedCheckpoint.root)}!`);
  metrics.currentFinalizedEpoch.set(state.finalizedCheckpoint.epoch);
  eventBus.emit("finalizedCheckpoint", state.finalizedCheckpoint);
}<|MERGE_RESOLUTION|>--- conflicted
+++ resolved
@@ -41,11 +41,7 @@
         if (computeEpochAtSlot(config, preSlot) < currentEpoch) {
           eventBus.emit("processedCheckpoint", {
             epoch: currentEpoch,
-<<<<<<< HEAD
-            root: forkChoice.getCanonicalBlockSummaryAtSlot(preSlot)!.blockRoot,
-=======
             root: block.message.parentRoot,
->>>>>>> ef0156e6
           });
           // newly justified epoch
           if (preJustifiedEpoch < postStateContext.state.currentJustifiedCheckpoint.epoch) {
