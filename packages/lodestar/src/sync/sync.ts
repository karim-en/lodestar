--- conflicted
+++ resolved
@@ -45,15 +45,10 @@
     this.network = network;
     this.chain = chain;
     this.logger = logger;
-<<<<<<< HEAD
-    this.rangeSync = new RangeSync(modules);
+    this.rangeSync = new RangeSync(modules, this.opts);
     this.backfillSync = new BackfillSync(modules);
 
     this.slotImportTolerance = modules.config.params.SLOTS_PER_EPOCH;
-=======
-    this.rangeSync = new RangeSync(modules, this.opts);
-    this.slotImportTolerance = SLOTS_PER_EPOCH;
->>>>>>> 700a671e
 
     // Subscribe to RangeSync completing a SyncChain and recompute sync state
     this.rangeSync.on(RangeSyncEvent.completedChain, this.updateSyncState);
