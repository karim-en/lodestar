import PeerId from "peer-id";
import {IReputation, IReputationStore} from "../IReputation";
import {Checkpoint, SignedBeaconBlock, Slot, Status, Root, BeaconBlocksByRangeRequest} from "@chainsafe/lodestar-types";
import {IBeaconConfig} from "@chainsafe/lodestar-config";
import {IReqResp, INetwork} from "../../network";
import {ISlotRange} from "../interface";
import {IBeaconChain, ILMDGHOST} from "../../chain";
import {getBlockRange, isValidChainOfBlocks, sortBlocks} from "./blocks";
import {ILogger} from "@chainsafe/lodestar-utils/lib/logger";
import {toHexString, List} from "@chainsafe/ssz";
import {blockToHeader} from "@chainsafe/lodestar-beacon-state-transition";
import {sleep} from "../../util/sleep";
import {GENESIS_EPOCH, ZERO_HASH, Method} from "../../constants";

export function getHighestCommonSlot(peers: IReputation[]): Slot {
  const slotStatuses = peers.reduce<Map<Slot, number>>((current, peer) => {
    if (peer.latestStatus && current.has(peer.latestStatus.headSlot)) {
      current.set(peer.latestStatus.headSlot, current.get(peer.latestStatus.headSlot)! + 1);
    } else if (peer.latestStatus) {
      current.set(peer.latestStatus.headSlot, 1);
    }
    return current;
  }, new Map<Slot, number>());
  if (slotStatuses.size) {
    const best = [...slotStatuses.entries()].sort((a, b) => {
      const aVotes = a[1];
      const bVotes = b[1];
      if (aVotes > bVotes) return -1;
      if (aVotes < bVotes) return 1;
      const aSlot = a[0];
      const bSlot = b[0];
      if (aSlot > bSlot) return -1;
      if (aSlot < bSlot) return 1;
      return 0;
    });
    return best[0][0];
  } else {
    return 0;
  }
}

export function getStatusFinalizedCheckpoint(status: Status): Checkpoint {
  return {epoch: status.finalizedEpoch, root: status.finalizedRoot};
}

export function getCommonFinalizedCheckpoint(config: IBeaconConfig, peers: IReputation[]): Checkpoint | null {
  const checkpointVotes = peers.reduce<Map<string, {checkpoint: Checkpoint; votes: number}>>((current, peer) => {
    if (!peer.latestStatus) {
      return current;
    }
    const peerCheckpoint = getStatusFinalizedCheckpoint(peer.latestStatus);
    const root = toHexString(config.types.Checkpoint.hashTreeRoot(peerCheckpoint));
    if (current.has(root)) {
      current.get(root)!.votes++;
    } else {
      current.set(root, {checkpoint: peerCheckpoint, votes: 1});
    }
    return current;
  }, new Map());
  if (checkpointVotes.size > 0) {
    return Array.from(checkpointVotes.values())
      .sort((voteA, voteB) => {
        if (voteA.votes > voteB.votes) return -1;
        if (voteA.votes < voteB.votes) return 1;
        if (voteA.checkpoint.epoch > voteB.checkpoint.epoch) return -1;
        if (voteA.checkpoint.epoch < voteB.checkpoint.epoch) return 1;
        return 0;
      })
      .shift()!.checkpoint;
  } else {
    return null;
  }
}

export function fetchBlockChunks(
  logger: ILogger,
  chain: IBeaconChain,
  reqResp: IReqResp,
  getPeers: () => Promise<PeerId[]>,
  // eslint-disable-next-line @typescript-eslint/no-unused-vars
  maxBlocksPerChunk?: number
): (source: AsyncIterable<ISlotRange>) => AsyncGenerator<SignedBeaconBlock[]> {
  return (source) => {
    return (async function* () {
      for await (const slotRange of source) {
        let peers = await getPeers();
        let retry = 0;
        while (peers.length === 0 && retry < 5) {
          logger.info("Waiting for peers...");
          await sleep(6000);
          peers = await getPeers();
          retry++;
        }
        if (peers.length === 0) {
          logger.error("Can't find new peers, stopping sync");
          return;
        }
        try {
          yield await getBlockRange(logger, reqResp, peers, slotRange);
        } catch (e) {
          logger.debug("Failed to get block range " + JSON.stringify(slotRange) + ". Error: " + e.message);
          return;
        }
      }
    })();
  };
}

export function validateBlocks(
  config: IBeaconConfig,
  chain: IBeaconChain,
  logger: ILogger,
  onBlockVerificationFail: Function
): (source: AsyncIterable<SignedBeaconBlock[]>) => AsyncGenerator<SignedBeaconBlock[]> {
  return (source) => {
    return (async function* () {
      for await (const blockChunk of source) {
        if (blockChunk.length === 0) {
          continue;
        }
        const head = blockToHeader(config, (await chain.getHeadBlock())!.message);
        if (isValidChainOfBlocks(config, head, blockChunk)) {
          yield blockChunk;
        } else {
          logger.warn(
            "Hash chain doesnt match! " +
              `Head(${head.slot}): ${toHexString(config.types.BeaconBlockHeader.hashTreeRoot(head))}` +
              `Blocks: (${blockChunk[0].message.slot}..${blockChunk[blockChunk.length - 1].message.slot})`
          );
          //discard blocks and trigger resync so we try to fetch blocks again
          onBlockVerificationFail();
        }
      }
    })();
  };
}

/**
 * Bufferes and orders block and passes them to chain.
 * Returns last processed slot if it was successful,
 * current head slot if there was consensus split
 * or null if there was no slots
 * @param config
 * @param chain
 * @param logger
 * @param isInitialSync
 * @param trusted
 */
export function processSyncBlocks(
  config: IBeaconConfig,
  chain: IBeaconChain,
  logger: ILogger,
  isInitialSync: boolean,
  trusted = false
): (source: AsyncIterable<SignedBeaconBlock[]>) => Promise<Slot | null> {
  return async (source) => {
    let blockBuffer: SignedBeaconBlock[] = [];
    let lastProcessedSlot: Slot | null = null;
    for await (const blocks of source) {
      logger.info("Imported blocks for slots: " + blocks.map((block) => block.message.slot).join(","));
      blockBuffer.push(...blocks);
    }
    blockBuffer = sortBlocks(blockBuffer);
    let headRoot = chain.forkChoice.headBlockRoot();
    let headSlot = chain.forkChoice.headBlockSlot();
    while (blockBuffer.length > 0) {
      const signedBlock = blockBuffer.shift()!;
      const block = signedBlock.message;
      if (
        !isInitialSync ||
        (isInitialSync && block.slot > headSlot && config.types.Root.equals(headRoot, block.parentRoot))
      ) {
        await chain.receiveBlock(signedBlock, trusted);
        headRoot = config.types.BeaconBlockHeader.hashTreeRoot(blockToHeader(config, block));
        headSlot = block.slot;
        if (block.slot > lastProcessedSlot!) {
          lastProcessedSlot = block.slot;
        }
      } else {
        logger.warn("Received block parent root doesn't match our head", {
          head: toHexString(headRoot),
          headSlot,
          blockParent: toHexString(block.parentRoot),
          blockSlot: block.slot,
        });
        //this will trigger sync to retry to fetch this chunk again
        lastProcessedSlot = lastProcessedSlot || chain.forkChoice.headBlockSlot();
        break;
      }
    }
    return lastProcessedSlot;
  };
}

export function createStatus(chain: IBeaconChain): Status {
  const head = chain.forkChoice.head()!;
  return {
    forkDigest: chain.currentForkDigest,
    finalizedRoot: head.finalizedCheckpoint.epoch === GENESIS_EPOCH ? ZERO_HASH : head.finalizedCheckpoint.root,
    finalizedEpoch: head.finalizedCheckpoint.epoch,
    headRoot: head.blockRoot,
    headSlot: head.slot,
  };
}

export async function syncPeersStatus(reps: IReputationStore, network: INetwork, status: Status): Promise<void> {
  await Promise.all(
    network.getPeers().map(async (peerId) => {
      try {
        reps.get(peerId.toB58String()).latestStatus = await network.reqResp.status(peerId, status);
        // eslint-disable-next-line no-empty
      } catch {}
    })
  );
}

/**
 * Check supportedProtocols.
 */
export async function getPeerSupportedProtocols(
  config: IBeaconConfig,
  reps: IReputationStore,
  peerId: PeerId,
  reqResp: IReqResp
): Promise<Method[]> {
  const latestStatus = reps.getFromPeerId(peerId).latestStatus!;
  if (!latestStatus || latestStatus.finalizedEpoch === GENESIS_EPOCH) {
    return [];
  }
  const finalizedBlock = await reqResp.beaconBlocksByRoot(peerId, [latestStatus.finalizedRoot] as List<Root>);
  if (!finalizedBlock || finalizedBlock.length !== 1) {
    return [];
  }
  const parentRoot = finalizedBlock[0].message.parentRoot;
  const parentBlock = await reqResp.beaconBlocksByRoot(peerId, [parentRoot] as List<Root>);
  if (!parentBlock || parentBlock.length !== 1) {
    return [];
  }
  const supportedProtocols = [Method.BeaconBlocksByRoot];
  const testReqResp: BeaconBlocksByRangeRequest = {
    startSlot: parentBlock[0].message.slot,
    count: 2,
    step: finalizedBlock[0].message.slot - parentBlock[0].message.slot,
  };
  const blocks = await reqResp.beaconBlocksByRange(peerId, testReqResp);
  if (blocks && blocks.length === 2) {
    const block0Root = config.types.BeaconBlock.hashTreeRoot(blocks[0].message);
    const block1Root = config.types.BeaconBlock.hashTreeRoot(blocks[1].message);
    if (
      config.types.Root.equals(parentRoot, block0Root) &&
      config.types.Root.equals(latestStatus.finalizedRoot, block1Root)
    ) {
      supportedProtocols.push(Method.BeaconBlocksByRange);
    }
  }
  return supportedProtocols;
}

/**
 * Get best head from peers that support beacon_blocks_by_range.
 */
export function getBestHead(
  peers: PeerId[],
  reps: IReputationStore
): {slot: number; root: Root; supportedProtocols: Method[]} {
  return peers
    .map((peerId) => {
      const {latestStatus, supportedProtocols} = reps.get(peerId.toB58String());
      return latestStatus
        ? {slot: latestStatus.headSlot, root: latestStatus.headRoot, supportedProtocols}
        : {slot: 0, root: ZERO_HASH, supportedProtocols};
    })
    .reduce(
      (head, peerStatus) => {
        return peerStatus.supportedProtocols.includes(Method.BeaconBlocksByRange) && peerStatus.slot >= head.slot
          ? peerStatus
          : head;
      },
      {slot: 0, root: ZERO_HASH, supportedProtocols: []}
    );
}

/**
 * Get best peer that support beacon_blocks_by_range.
 */
export function getBestPeer(config: IBeaconConfig, peers: PeerId[], reps: IReputationStore): PeerId {
  const {root} = getBestHead(peers, reps);
  return peers.find((peerId) =>
    config.types.Root.equals(root, reps.get(peerId.toB58String()).latestStatus?.headRoot || ZERO_HASH)
<<<<<<< HEAD
  )!;
=======
  );
}

/**
 * Check if a peer is good to be a best peer.
 */
export function checkBestPeer(peer: PeerId, forkChoice: ILMDGHOST, network: INetwork, reps: IReputationStore): boolean {
  if (!peer) return false;
  if (!network.getPeers().includes(peer)) return false;
  if (!reps.getFromPeerId(peer).latestStatus) return false;
  const headSlot = forkChoice.headBlockSlot();
  return reps.getFromPeerId(peer).latestStatus.headSlot > headSlot;
>>>>>>> a32a5ca1
}<|MERGE_RESOLUTION|>--- conflicted
+++ resolved
@@ -287,10 +287,7 @@
   const {root} = getBestHead(peers, reps);
   return peers.find((peerId) =>
     config.types.Root.equals(root, reps.get(peerId.toB58String()).latestStatus?.headRoot || ZERO_HASH)
-<<<<<<< HEAD
   )!;
-=======
-  );
 }
 
 /**
@@ -302,5 +299,4 @@
   if (!reps.getFromPeerId(peer).latestStatus) return false;
   const headSlot = forkChoice.headBlockSlot();
   return reps.getFromPeerId(peer).latestStatus.headSlot > headSlot;
->>>>>>> a32a5ca1
 }