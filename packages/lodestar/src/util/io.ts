import readline from "readline";
<<<<<<< HEAD
import keystore from "./keystore";
import fs from "fs";
import {Keypair, PrivateKey} from "@chainsafe/bls";
=======
import {Keypair,PrivateKey} from "@chainsafe/bls";
import keystore from "./keystore";
import fs from "fs";

>>>>>>> 16bff5f0

interface IHiddenReadlineInterface extends readline.Interface {
  // eslint-disable-next-line @typescript-eslint/no-explicit-any
  output?: any;
  _writeToOutput?(stringToWrite: string): void;
}


export function promptPassword(passwordPrompt: string): Promise<string>{
  const rl: IHiddenReadlineInterface =
        readline.createInterface({input: process.stdin, output: process.stdout});

  rl._writeToOutput = function _writeToOutput(stringToWrite: string): void {
    if (stringToWrite === passwordPrompt || stringToWrite.match(/\n/g))
      rl.output.write(stringToWrite);
    else
      rl.output.write("*");
  };

  return new Promise((resolve): void => {
    rl.question(passwordPrompt, function(password: string): void {
      rl.close();
      resolve(password);
    });
  });
}

// This returns a promise
export async function getKeyFromFileOrKeystore(key: string): Promise<Keypair> {
  if (fs.existsSync(key)) {
    const password = await promptPassword("Enter password to decrypt the keystore: ");
    return keystore.getKeyFromKeyStore(key, password);
  } else {
    return new Keypair(PrivateKey.fromHexString(key));
  }
}

export function getKeyFromFileOrKeystoreWithPassword(key: string, password: string): Keypair {
  if (fs.existsSync(key)) {
    return keystore.getKeyFromKeyStore(key, password);
  } else {
    return new Keypair(PrivateKey.fromHexString(key));
  }
}
<|MERGE_RESOLUTION|>--- conflicted
+++ resolved
@@ -1,14 +1,8 @@
 import readline from "readline";
-<<<<<<< HEAD
-import keystore from "./keystore";
-import fs from "fs";
-import {Keypair, PrivateKey} from "@chainsafe/bls";
-=======
 import {Keypair,PrivateKey} from "@chainsafe/bls";
 import keystore from "./keystore";
 import fs from "fs";
 
->>>>>>> 16bff5f0
 
 interface IHiddenReadlineInterface extends readline.Interface {
   // eslint-disable-next-line @typescript-eslint/no-explicit-any
