/* eslint-disable @typescript-eslint/no-explicit-any */
/**
 * @module db/controller/impl
 */

import {LevelUp} from "levelup";
<<<<<<< HEAD
import {IDatabaseController, ISearchOptions} from "../interface";
=======
import {IDatabaseController, SearchOptions} from "../interface";
import {Attestation} from "@chainsafe/eth2.0-types";
>>>>>>> d992405a
import {EventEmitter} from "events";
// @ts-ignore
import level from "level";
import {ILogger} from "../../../logger";
import {IDatabaseOptions} from "../../options";

export interface ILevelDBOptions extends IDatabaseOptions {
  db?: LevelUp;
}

/**
 * The LevelDB implementation of DB
 */
export class LevelDbController extends EventEmitter implements IDatabaseController {

  private db: LevelUp;

  private opts: ILevelDBOptions;

  private logger: ILogger;

  public constructor(opts: ILevelDBOptions, {logger}: {logger: ILogger}) {
    super();
    this.opts = opts;
    this.logger = logger;
    this.db =
      opts.db
      ||
      level(
        opts.name || "beaconchain",
        {keyEncoding: "binary", valueEncoding: "binary"}
      );
  }

  public async start(): Promise<void> {
    await this.db.open();
    this.logger.info( `Connected to LevelDB database at ${this.opts.name}`);
  }

  public async stop(): Promise<void> {
    await this.db.close();
  }

  public async get(key: any): Promise<Buffer | null> {
    try {
      return await this.db.get(key);
    } catch (e) {
      if(e.notFound) {
        return null;
      }
      throw e;
    }
  }

  public put(key: any, value: any): Promise<any> {
    return this.db.put(key, value);
  }

  public async batchPut(items: { key: any; value: any }[]): Promise<any> {
    const batch = this.db.batch();
    items.forEach(item => batch.put(item.key, item.value));
    await batch.write();
  }

  public async batchDelete(items: any[]): Promise<any> {
    const batch = this.db.batch();
    items.forEach(item => batch.del(item));
    await batch.write();
  }

  public async delete(key: any): Promise<void> {
    await this.db.del(key);
  }

  public search(opts: ISearchOptions): Promise<any> {
    return new Promise<Buffer[]>((resolve) => {
      const searchData: Buffer[] = [];
      this.db.createValueStream({
        gt: opts.gt,
        lt: opts.lt,
      }).on("data", function (data) {
        searchData.push(data);
      }).on("close", function () {
        resolve(searchData);
      }).on("end", function () {
        resolve(searchData);
      });
    });
  }
}<|MERGE_RESOLUTION|>--- conflicted
+++ resolved
@@ -1,22 +1,16 @@
-/* eslint-disable @typescript-eslint/no-explicit-any */
 /**
  * @module db/controller/impl
  */
 
 import {LevelUp} from "levelup";
-<<<<<<< HEAD
-import {IDatabaseController, ISearchOptions} from "../interface";
-=======
 import {IDatabaseController, SearchOptions} from "../interface";
 import {Attestation} from "@chainsafe/eth2.0-types";
->>>>>>> d992405a
 import {EventEmitter} from "events";
-// @ts-ignore
 import level from "level";
 import {ILogger} from "../../../logger";
 import {IDatabaseOptions} from "../../options";
 
-export interface ILevelDBOptions extends IDatabaseOptions {
+export interface LevelDBOptions extends IDatabaseOptions {
   db?: LevelUp;
 }
 
@@ -27,11 +21,11 @@
 
   private db: LevelUp;
 
-  private opts: ILevelDBOptions;
+  private opts: LevelDBOptions;
 
   private logger: ILogger;
 
-  public constructor(opts: ILevelDBOptions, {logger}: {logger: ILogger}) {
+  public constructor(opts: LevelDBOptions, {logger}: {logger: ILogger}) {
     super();
     this.opts = opts;
     this.logger = logger;
@@ -39,8 +33,8 @@
       opts.db
       ||
       level(
-        opts.name || "beaconchain",
-        {keyEncoding: "binary", valueEncoding: "binary"}
+        opts.name || 'beaconchain',
+        {keyEncoding: 'binary', valueEncoding: 'binary'}
       );
   }
 
@@ -84,17 +78,17 @@
     await this.db.del(key);
   }
 
-  public search(opts: ISearchOptions): Promise<any> {
-    return new Promise<Buffer[]>((resolve) => {
-      const searchData: Buffer[] = [];
+  public search(opts: SearchOptions): Promise<any> {
+    return new Promise<Attestation[]>((resolve, reject) => {
+      const searchData = [];
       this.db.createValueStream({
         gt: opts.gt,
         lt: opts.lt,
-      }).on("data", function (data) {
+      }).on('data', function (data) {
         searchData.push(data);
-      }).on("close", function () {
+      }).on('close', function () {
         resolve(searchData);
-      }).on("end", function () {
+      }).on('end', function () {
         resolve(searchData);
       });
     });
