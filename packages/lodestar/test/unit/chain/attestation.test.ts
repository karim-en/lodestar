import sinon, {SinonStubbedInstance} from "sinon";
import {expect} from "chai";
import {AttestationProcessor} from "../../../src/chain/attestation";
import {BeaconChain, ILMDGHOST, StatefulDagLMDGHOST} from "../../../src/chain";
import {config} from "@chainsafe/lodestar-config/lib/presets/mainnet";
import * as utils from "@chainsafe/lodestar-beacon-state-transition/lib/util/attestation";
<<<<<<< HEAD
import {BlockRepository, StateRepository} from "../../../src/db/api/beacon/repositories";
import {WinstonLogger} from "@chainsafe/lodestar-utils/lib/logger";
import {generateEmptySignedBlock} from "../../utils/block";
import {generateEmptyAttestation} from "../../utils/attestation";
import {generateState} from "../../utils/state";
import {generateValidators} from "../../utils/validator";
import {fail} from "assert";
import {Checkpoint} from "@chainsafe/lodestar-types";
=======
import { BlockRepository } from "../../../src/db/api/beacon/repositories";
import { WinstonLogger } from "@chainsafe/lodestar-utils/lib/logger";
import { generateEmptySignedBlock } from "../../utils/block";
import { generateEmptyAttestation } from "../../utils/attestation";
import { generateState } from "../../utils/state";
import { generateValidators } from "../../utils/validator";
import { fail } from "assert";
import { StubbedBeaconDb } from "../../utils/stub";
>>>>>>> 533caff9

describe("AttestationProcessor", function () {
  const sandbox = sinon.createSandbox();
  let attestationProcessor: AttestationProcessor;
  let chainStub: any, forkChoiceStub: SinonStubbedInstance<ILMDGHOST>, dbStub: any, logger: any,
    processAttestationStub: any, getAttestingIndicesStub: any;

  beforeEach(() => {
    chainStub = sandbox.createStubInstance(BeaconChain);
    forkChoiceStub = sandbox.createStubInstance(StatefulDagLMDGHOST);
    dbStub = new StubbedBeaconDb(sandbox, config);
    logger = new WinstonLogger();
    logger.silent = true;
    attestationProcessor = new AttestationProcessor(chainStub, forkChoiceStub, {config, db: dbStub, logger});
    getAttestingIndicesStub = sandbox.stub(utils, "getAttestingIndices");
  });

  afterEach(() => {
    sandbox.restore();
    logger.silent = false;
  });

  it("receiveAttestation - should process attestation after receiveAttestation", async () => {
    processAttestationStub = sandbox.stub(attestationProcessor, "processAttestation");
    const attestation = generateEmptyAttestation();
    const block = generateEmptySignedBlock();
    const state = generateState();
    dbStub.block.get.resolves(block);
    dbStub.stateCache.get.resolves(state);
    dbStub.block.has.resolves(true);
    await attestationProcessor.receiveAttestation(attestation);
    expect(processAttestationStub.calledOnce).to.be.true;
  });

  it("receiveAttestation - should not process attestation after receiveAttestation - block not exist", async () => {
    processAttestationStub = sandbox.stub(attestationProcessor, "processAttestation");
    const attestation = generateEmptyAttestation();
    const block = generateEmptySignedBlock();
    const state = generateState();
    dbStub.block.get.resolves(block);
    dbStub.stateCache.get.resolves(state);
    dbStub.block.has.resolves(false);
    await attestationProcessor.receiveAttestation(attestation);
    expect(processAttestationStub.calledOnce).to.be.false;
  });

  it("processAttestation - should not call forkChoice - invalid target epoch", async () => {
    try {
      const attestation = generateEmptyAttestation();
      attestation.data.target.epoch = 2019;
      const attestationHash = config.types.Attestation.hashTreeRoot(attestation);
      const block = generateEmptySignedBlock();
      dbStub.block.get.resolves(block);
      const state = generateState();
<<<<<<< HEAD
      dbStub.state.get.resolves(state);
      forkChoiceStub.getJustified.returns({} as Checkpoint);
=======
      dbStub.stateCache.get.resolves(state);
      forkChoiceStub.getJustified.returns({});
>>>>>>> 533caff9

      await attestationProcessor.processAttestation(attestation, attestationHash);
      fail("expect an AssertionError");
    } catch (err) {
      expect(getAttestingIndicesStub.called).to.be.false;
      expect(forkChoiceStub.addAttestation.called).to.be.false;
    }
  });

  it("processAttestation - should not call forkChoice - invalid block slot", async () => {
    try {
      const attestation = generateEmptyAttestation();
      const attestationHash = config.types.Attestation.hashTreeRoot(attestation);
      const block = generateEmptySignedBlock();
      block.message.slot = 1;
      dbStub.block.get.resolves(block);
      const state = generateState();
<<<<<<< HEAD
      dbStub.state.get.resolves(state);
      forkChoiceStub.getJustified.returns({} as Checkpoint);
=======
      dbStub.stateCache.get.resolves(state);
      forkChoiceStub.getJustified.returns({})
>>>>>>> 533caff9

      await attestationProcessor.processAttestation(attestation, attestationHash);
      fail("expect an AssertionError");
    } catch (err) {
      expect(getAttestingIndicesStub.called).to.be.false;
      expect(forkChoiceStub.addAttestation.called).to.be.false;
    }
  });

  it("processAttestation - should call forkChoice", async () => {
    const attestation = generateEmptyAttestation();
    const attestationHash = config.types.Attestation.hashTreeRoot(attestation);
    const block = generateEmptySignedBlock();
    dbStub.block.get.resolves(block);
    const state = generateState();
<<<<<<< HEAD
    state.genesisTime = state.genesisTime - config.params.SECONDS_PER_SLOT;
    dbStub.state.getJustified.resolves(state);
=======
    state.genesisTime = state.genesisTime - config.params.SECONDS_PER_SLOT
    dbStub.stateCache.get.resolves(state);
>>>>>>> 533caff9
    forkChoiceStub.getJustified.returns(config.types.Checkpoint.defaultValue());
    forkChoiceStub.headBlockSlot.returns(0);
    getAttestingIndicesStub.returns([0]);
    state.balances = [];
    state.validators = generateValidators(3, {});

    await attestationProcessor.processAttestation(attestation, attestationHash);
    expect(getAttestingIndicesStub.called).to.be.true;
    expect(forkChoiceStub.addAttestation.called).to.be.true;
  });
});<|MERGE_RESOLUTION|>--- conflicted
+++ resolved
@@ -4,16 +4,6 @@
 import {BeaconChain, ILMDGHOST, StatefulDagLMDGHOST} from "../../../src/chain";
 import {config} from "@chainsafe/lodestar-config/lib/presets/mainnet";
 import * as utils from "@chainsafe/lodestar-beacon-state-transition/lib/util/attestation";
-<<<<<<< HEAD
-import {BlockRepository, StateRepository} from "../../../src/db/api/beacon/repositories";
-import {WinstonLogger} from "@chainsafe/lodestar-utils/lib/logger";
-import {generateEmptySignedBlock} from "../../utils/block";
-import {generateEmptyAttestation} from "../../utils/attestation";
-import {generateState} from "../../utils/state";
-import {generateValidators} from "../../utils/validator";
-import {fail} from "assert";
-import {Checkpoint} from "@chainsafe/lodestar-types";
-=======
 import { BlockRepository } from "../../../src/db/api/beacon/repositories";
 import { WinstonLogger } from "@chainsafe/lodestar-utils/lib/logger";
 import { generateEmptySignedBlock } from "../../utils/block";
@@ -22,7 +12,6 @@
 import { generateValidators } from "../../utils/validator";
 import { fail } from "assert";
 import { StubbedBeaconDb } from "../../utils/stub";
->>>>>>> 533caff9
 
 describe("AttestationProcessor", function () {
   const sandbox = sinon.createSandbox();
@@ -77,13 +66,8 @@
       const block = generateEmptySignedBlock();
       dbStub.block.get.resolves(block);
       const state = generateState();
-<<<<<<< HEAD
-      dbStub.state.get.resolves(state);
+      dbStub.stateCache.get.resolves(state);
       forkChoiceStub.getJustified.returns({} as Checkpoint);
-=======
-      dbStub.stateCache.get.resolves(state);
-      forkChoiceStub.getJustified.returns({});
->>>>>>> 533caff9
 
       await attestationProcessor.processAttestation(attestation, attestationHash);
       fail("expect an AssertionError");
@@ -101,13 +85,8 @@
       block.message.slot = 1;
       dbStub.block.get.resolves(block);
       const state = generateState();
-<<<<<<< HEAD
-      dbStub.state.get.resolves(state);
-      forkChoiceStub.getJustified.returns({} as Checkpoint);
-=======
       dbStub.stateCache.get.resolves(state);
-      forkChoiceStub.getJustified.returns({})
->>>>>>> 533caff9
+      forkChoiceStub.getJustified.returns({} as Checkpoint)
 
       await attestationProcessor.processAttestation(attestation, attestationHash);
       fail("expect an AssertionError");
@@ -123,13 +102,8 @@
     const block = generateEmptySignedBlock();
     dbStub.block.get.resolves(block);
     const state = generateState();
-<<<<<<< HEAD
-    state.genesisTime = state.genesisTime - config.params.SECONDS_PER_SLOT;
-    dbStub.state.getJustified.resolves(state);
-=======
     state.genesisTime = state.genesisTime - config.params.SECONDS_PER_SLOT
-    dbStub.stateCache.get.resolves(state);
->>>>>>> 533caff9
+    dbStub.stateCache.getJustified.resolves(state);
     forkChoiceStub.getJustified.returns(config.types.Checkpoint.defaultValue());
     forkChoiceStub.headBlockSlot.returns(0);
     getAttestingIndicesStub.returns([0]);
