--- conflicted
+++ resolved
@@ -9,11 +9,7 @@
 import { generateEmptySignedBlock } from "../../utils/block";
 import { generateEmptyAttestation } from "../../utils/attestation";
 import { generateState } from "../../utils/state";
-<<<<<<< HEAD
-=======
 import { generateValidators } from "../../utils/validator";
-import { hashTreeRoot } from "@chainsafe/ssz";
->>>>>>> 204bd50c
 import { fail } from "assert";
 
 describe("AttestationProcessor", function () {
@@ -103,29 +99,14 @@
   });
 
   it("processAttestation - should call forkChoice", async () => {
-<<<<<<< HEAD
-      const attestation = generateEmptyAttestation();
-      const attestationHash = config.types.Attestation.hashTreeRoot(attestation);
-      const block = generateEmptySignedBlock();
-      dbStub.block.get.resolves(block);
-      const state = generateState();
-      dbStub.state.get.resolves(state);
-      forkChoiceStub.getJustified.returns(config.types.Checkpoint.defaultValue());
-      getAttestingIndicesStub.returns([0]);
-      state.balances = [1n, 2n, 3n];
-  
-      await attestationProcessor.processAttestation(attestation, attestationHash);
-      expect(getAttestingIndicesStub.called).to.be.true;
-      expect(forkChoiceStub.addAttestation.called).to.be.true;
-=======
     const attestation = generateEmptyAttestation();
-    const attestationHash = hashTreeRoot(config.types.Attestation, attestation);
+    const attestationHash = config.types.Attestation.hashTreeRoot(attestation);
     const block = generateEmptySignedBlock();
     dbStub.block.get.resolves(block);
     const state = generateState();
     state.genesisTime = state.genesisTime - config.params.SECONDS_PER_SLOT
     dbStub.state.get.resolves(state);
-    forkChoiceStub.getJustified.returns({});
+    forkChoiceStub.getJustified.returns(config.types.Checkpoint.defaultValue());
     getAttestingIndicesStub.returns([0]);
     state.balances = [];
     state.validators = generateValidators(3, {})
@@ -133,6 +114,5 @@
     await attestationProcessor.processAttestation(attestation, attestationHash);
     expect(getAttestingIndicesStub.called).to.be.true;
     expect(forkChoiceStub.addAttestation.called).to.be.true;
->>>>>>> 204bd50c
   });
 });