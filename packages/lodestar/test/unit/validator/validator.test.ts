--- conflicted
+++ resolved
@@ -6,20 +6,10 @@
 import {RpcClientOverInstance} from "../../../src/validator/rpc";
 import {MockBeaconApi} from "../../utils/mocks/rpc/beacon";
 import {MockValidatorApi} from "../../utils/mocks/rpc/validator";
-import {ILogger, LogLevel, WinstonLogger} from "../../../src/logger";
+import {ILogger, WinstonLogger} from "../../../src/logger";
 import {IValidatorOptions} from "../../../src/validator/options";
-import {Module} from "../../../src/logger/abstract";
 
 describe('Validator', () => {
-<<<<<<< HEAD
-=======
-
-  let logger: ILogger = new WinstonLogger();
-  let loggingOptions = {
-    loggingLevel: LogLevel.INFO,
-    loggingModule: Module.VALIDATOR,
-  };
->>>>>>> dc06d147
 
   let logger: ILogger = new WinstonLogger();
   before(async () => {
@@ -44,7 +34,7 @@
       keypair: Keypair.generate(),
     };
 
-    let validator = new Validator(validatorCtx, {config, logger, loggingOptions});
+    let validator = new Validator(validatorCtx, {config, logger});
     await expect(validator.start()).to.not.throw;
     await validator.stop();
   });
