{
  "name": "@chainsafe/lodestar-db",
  "version": "0.17.0",
  "description": "DB modules of Lodestar",
  "author": "ChainSafe Systems",
  "homepage": "https://github.com/ChainSafe/lodestar#readme",
  "repository": {
    "type": "git",
    "url": "git+https://github.com/ChainSafe/lodestar.git"
  },
  "bugs": {
    "url": "https://github.com/ChainSafe/lodestar/issues"
  },
  "main": "lib/index.js",
  "files": [
    "lib/**/*.d.ts",
    "lib/**/*.js",
    "lib/**/*.js.map"
  ],
  "scripts": {
    "build": "concurrently \"yarn build:lib\" \"yarn build:types\"",
    "build:typedocs": "typedoc --exclude src/index.ts --out typedocs src",
    "build:lib": "babel src -x .ts -d lib --source-maps",
    "build:lib:watch": "yarn run build:lib --watch",
    "build:release": "yarn clean && yarn run build && yarn run build:typedocs",
    "build:types": "tsc --incremental --declaration --outDir lib --project tsconfig.build.json --emitDeclarationOnly",
    "build:types:watch": "yarn run build:types --watch --preserveWatchOutput",
    "check-types": "tsc --noEmit",
    "clean": "rm -rf lib && rm -f tsconfig.tsbuildinfo && rm -f tsconfig.build.tsbuildinfo",
    "coverage": "codecov -F lodestar-fork-choice",
    "lint": "eslint --color --ext .ts src/ test/",
    "lint:fix": "yarn run lint --fix",
    "pretest": "yarn run check-types",
    "test": "yarn test:unit",
    "test:unit": "mocha 'test/unit/**/*.test.ts'"
  },
  "dependencies": {
<<<<<<< HEAD
    "@chainsafe/lodestar-config": "^0.17.0",
    "@chainsafe/lodestar-utils": "^0.17.0",
    "@chainsafe/ssz": "^0.6.13",
=======
    "@chainsafe/lodestar-config": "^0.16.0",
    "@chainsafe/lodestar-utils": "^0.16.0",
    "@chainsafe/ssz": "^0.7.0",
>>>>>>> 423124c3
    "it-all": "^1.0.2",
    "it-pushable": "^1.4.0",
    "level": "^6.0.1",
    "levelup": "^4.4.0"
  }
}<|MERGE_RESOLUTION|>--- conflicted
+++ resolved
@@ -35,15 +35,9 @@
     "test:unit": "mocha 'test/unit/**/*.test.ts'"
   },
   "dependencies": {
-<<<<<<< HEAD
     "@chainsafe/lodestar-config": "^0.17.0",
     "@chainsafe/lodestar-utils": "^0.17.0",
-    "@chainsafe/ssz": "^0.6.13",
-=======
-    "@chainsafe/lodestar-config": "^0.16.0",
-    "@chainsafe/lodestar-utils": "^0.16.0",
     "@chainsafe/ssz": "^0.7.0",
->>>>>>> 423124c3
     "it-all": "^1.0.2",
     "it-pushable": "^1.4.0",
     "level": "^6.0.1",
