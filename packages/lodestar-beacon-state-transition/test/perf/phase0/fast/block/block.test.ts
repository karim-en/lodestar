--- conflicted
+++ resolved
@@ -7,13 +7,8 @@
 
 describe("Process Blocks Performance Test", function () {
   this.timeout(0);
-<<<<<<< HEAD
-  let stateCtx: phase0.fast.IStateContext;
+  let state: phase0.fast.CachedBeaconState<phase0.BeaconState>;
   const logger = profilerLogger();
-=======
-  let state: phase0.fast.CachedBeaconState<phase0.BeaconState>;
-  const logger = new WinstonLogger();
->>>>>>> df967f15
   before(async () => {
     await initBLS();
     const origState = await generatePerformanceState();
