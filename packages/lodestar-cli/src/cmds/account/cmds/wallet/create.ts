import fs from "fs";
import path from "path";
import * as bip39 from "bip39";
import {randomPassword, writeFile600Perm,YargsError, readPassphraseFile, ICliCommand} from "../../../../util";
import {WalletManager} from "../../../../wallet";
import {getAccountPaths} from "../../paths";
import {IGlobalArgs} from "../../../../options";
import {IAccountWalletArgs} from "./options";

export const command = "create";

export const description = "Creates a new HD (hierarchical-deterministic) EIP-2386 wallet";

interface IWalletCreateArgs {
  name: string;
  passphraseFile: string;
  type: string;
  mnemonicOutputPath?: string;
}

export const create: ICliCommand<IWalletCreateArgs, IAccountWalletArgs & IGlobalArgs> = {
  command: "create",

  describe: "Creates a new HD (hierarchical-deterministic) EIP-2386 wallet",

  options: {
    name: {
      description: "The wallet will be created with this name. It is not allowed to \
  create two wallets with the same name for the same --base-dir.",
      alias: ["n"],
      demandOption: true,
      type: "string"
    },
  
    passphraseFile: {
      description: "A path to a file containing the password which will unlock the wallet. \
  If the file does not exist, a random password will be generated and saved at that \
  path. To avoid confusion, if the file does not already exist it must include a \
  '.pass' suffix.",
      alias: ["passphrase-file", "p"],
      demandOption: true,
      type: "string"
    },
  
    type: {
      description: `The type of wallet to create. Only HD (hierarchical-deterministic)
  wallets are supported presently.`,
      choices: ["hd"],
      default: "hd",
      type: "string"
    },
  
    mnemonicOutputPath: {
      description: "If present, the mnemonic will be saved to this file",
      alias: ["mnemonic-output-path"],
      type: "string"
    }
  },

<<<<<<< HEAD
  passphraseFile: {
    description: "A path to a file containing the password which will unlock the wallet. \
If the file does not exist, a random password will be generated and saved at that \
path. To avoid confusion, if the file does not already exist it must include a \
'.pass' suffix.",
    alias: ["passphrase-file", "p"],
    demandOption: true,
    type: "string"
  },

  type: {
    description: "The type of wallet to create. Only HD (hierarchical-deterministic) wallets are supported presently.",
    choices: ["hd"],
    default: "hd",
    type: "string"
  },

  mnemonicOutputPath: {
    description: "If present, the mnemonic will be saved to this file",
    alias: ["mnemonic-output-path"],
    type: "string"
  }
};
=======
  handler: async (options) => {
    const {name, type, passphraseFile, mnemonicOutputPath} = options;
    const accountPaths = getAccountPaths(options);
>>>>>>> 4bd4888c

    // Create a new random mnemonic.
    const mnemonic = bip39.generateMnemonic();

    if (path.parse(passphraseFile).ext !== ".pass") {
      throw new YargsError("passphraseFile must end with .pass, make sure to not provide the actual password");
    }
    if (!fs.existsSync(passphraseFile)) {
      writeFile600Perm(passphraseFile, randomPassword());
    }
    const password = readPassphraseFile(passphraseFile);

    const walletManager = new WalletManager(accountPaths);
    const wallet = walletManager.createWallet(name, type, mnemonic, password);

    if (mnemonicOutputPath) {
      writeFile600Perm(mnemonicOutputPath, mnemonic);
    }

    // eslint-disable-next-line no-console
    console.log(`
  Your wallet's 12-word BIP-39 mnemonic is:

  \t${mnemonic}

  This mnemonic can be used to fully restore your wallet, should 
  you lose the JSON file or your password. 

  It is very important that you DO NOT SHARE this mnemonic as it will 
  reveal the private keys of all validators and keys generated with
  this wallet. That would be catastrophic.

  It is also important to store a backup of this mnemonic so you can 
  recover your private keys in the case of data loss. Writing it on 
  a piece of paper and storing it in a safe place would be prudent.

  Your wallet's UUID is:

  \t${wallet.toWalletObject().uuid}

  You do not need to backup your UUID or keep it secret.
  `);
  }
};<|MERGE_RESOLUTION|>--- conflicted
+++ resolved
@@ -57,35 +57,9 @@
     }
   },
 
-<<<<<<< HEAD
-  passphraseFile: {
-    description: "A path to a file containing the password which will unlock the wallet. \
-If the file does not exist, a random password will be generated and saved at that \
-path. To avoid confusion, if the file does not already exist it must include a \
-'.pass' suffix.",
-    alias: ["passphrase-file", "p"],
-    demandOption: true,
-    type: "string"
-  },
-
-  type: {
-    description: "The type of wallet to create. Only HD (hierarchical-deterministic) wallets are supported presently.",
-    choices: ["hd"],
-    default: "hd",
-    type: "string"
-  },
-
-  mnemonicOutputPath: {
-    description: "If present, the mnemonic will be saved to this file",
-    alias: ["mnemonic-output-path"],
-    type: "string"
-  }
-};
-=======
   handler: async (options) => {
     const {name, type, passphraseFile, mnemonicOutputPath} = options;
     const accountPaths = getAccountPaths(options);
->>>>>>> 4bd4888c
 
     // Create a new random mnemonic.
     const mnemonic = bip39.generateMnemonic();
