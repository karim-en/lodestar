import fs from "fs";
import path from "path";
import * as bip39 from "bip39";
import {randomPassword, writeFile600Perm,YargsError, readPassphraseFile, ICliCommand} from "../../../../util";
import {WalletManager} from "../../../../wallet";
import {getAccountPaths} from "../../paths";
import {IGlobalArgs} from "../../../../options";
import {IAccountWalletArgs} from "./options";

export const command = "create";

export const description = "Creates a new HD (hierarchical-deterministic) EIP-2386 wallet";

interface IWalletCreateArgs {
  name: string;
  passphraseFile: string;
  type: string;
  mnemonicOutputPath?: string;
}

export const create: ICliCommand<IWalletCreateArgs, IAccountWalletArgs & IGlobalArgs> = {
  command: "create",

  describe: "Creates a new HD (hierarchical-deterministic) EIP-2386 wallet",

  options: {
    name: {
      description: "The wallet will be created with this name. It is not allowed to \
  create two wallets with the same name for the same --base-dir.",
      alias: ["n"],
      demandOption: true,
      type: "string"
    },
  
    passphraseFile: {
      description: "A path to a file containing the password which will unlock the wallet. \
  If the file does not exist, a random password will be generated and saved at that \
  path. To avoid confusion, if the file does not already exist it must include a \
  '.pass' suffix.",
      alias: ["passphrase-file", "p"],
      demandOption: true,
      type: "string"
    },
  
    type: {
      description: `The type of wallet to create. Only HD (hierarchical-deterministic)
  wallets are supported presently.`,
      choices: ["hd"],
      default: "hd",
      type: "string"
    },
  
    mnemonicOutputPath: {
      description: "If present, the mnemonic will be saved to this file",
      alias: ["mnemonic-output-path"],
      type: "string"
    }
  },

  handler: async (options) => {
    const {name, type, passphraseFile, mnemonicOutputPath} = options;
    const accountPaths = getAccountPaths(options);

    // Create a new random mnemonic.
    const mnemonic = bip39.generateMnemonic();

    if (path.parse(passphraseFile).ext !== ".pass") {
      throw new YargsError("passphraseFile must end with .pass, make sure to not provide the actual password");
    }
    if (!fs.existsSync(passphraseFile)) {
      writeFile600Perm(passphraseFile, randomPassword());
    }
    const password = readPassphraseFile(passphraseFile);

    const walletManager = new WalletManager(accountPaths);
    const wallet = walletManager.createWallet(name, type, mnemonic, password);

<<<<<<< HEAD
  const walletManager = new WalletManager(accountPaths);
  const wallet = await walletManager.createWallet(name, type, mnemonic, password);
=======
    if (mnemonicOutputPath) {
      writeFile600Perm(mnemonicOutputPath, mnemonic);
    }
>>>>>>> 4bd4888c

    // eslint-disable-next-line no-console
    console.log(`
  Your wallet's 12-word BIP-39 mnemonic is:

  \t${mnemonic}

  This mnemonic can be used to fully restore your wallet, should 
  you lose the JSON file or your password. 

  It is very important that you DO NOT SHARE this mnemonic as it will 
  reveal the private keys of all validators and keys generated with
  this wallet. That would be catastrophic.

  It is also important to store a backup of this mnemonic so you can 
  recover your private keys in the case of data loss. Writing it on 
  a piece of paper and storing it in a safe place would be prudent.

  Your wallet's UUID is:

  \t${wallet.toWalletObject().uuid}

  You do not need to backup your UUID or keep it secret.
  `);
  }
};<|MERGE_RESOLUTION|>--- conflicted
+++ resolved
@@ -73,16 +73,11 @@
     const password = readPassphraseFile(passphraseFile);
 
     const walletManager = new WalletManager(accountPaths);
-    const wallet = walletManager.createWallet(name, type, mnemonic, password);
+    const wallet = await walletManager.createWallet(name, type, mnemonic, password);
 
-<<<<<<< HEAD
-  const walletManager = new WalletManager(accountPaths);
-  const wallet = await walletManager.createWallet(name, type, mnemonic, password);
-=======
     if (mnemonicOutputPath) {
       writeFile600Perm(mnemonicOutputPath, mnemonic);
     }
->>>>>>> 4bd4888c
 
     // eslint-disable-next-line no-console
     console.log(`
